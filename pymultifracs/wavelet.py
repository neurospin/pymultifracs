"""
Authors: Omar D. Domingues <omar.darwiche-domingues@inria.fr>
         Merlin Dumeur <merlin@dumeur.net>
"""

import warnings
from collections import namedtuple
from copy import deepcopy

import pywt
import numpy as np
from scipy.signal import convolve

from .structurefunction import StructureFunction
from .multiresquantity import MultiResolutionQuantity
from .utils import fast_power, get_filter_length, max_scale_bootstrap


def _check_formalism(p_exp):
    """
    Check formalism according to the value of p_exp
    """
    if p_exp is None:
        return 'wavelet coef'
    if np.isinf(p_exp):
        return 'wavelet leader'
    else:
        return 'wavelet p-leader'


def _estimate_eta_p(wt_coefs, p_exp, scaling_ranges, weighted):
    """
    Estimate the value of eta_p
    """

    wavelet_structure = StructureFunction(wt_coefs,
                                          np.array([p_exp]),
                                          scaling_ranges,
                                          weighted)

    # shape N_ranges, N_signals
    return wavelet_structure.zeta[0]


def decomposition_level_bootstrap(X, wt_name):
    """
    Determines maximum scale possible to perform bootstrapping

    Parameters
    ----------
    mrq: :class:`~pymultifracs.multiresquantity.MultiResolutionQuantity`

    """

    return max_scale_bootstrap(
        wavelet_analysis(X, wt_name=wt_name, p_exp=None)[0])


def decomposition_level(length, wt_name):
    """
    Checks the maximum scale which can be used to decompose a signal
    of given length

    Parameters
    ----------
    length: int
        Length of the signal considered
    wt_name: str
        Name of the wavelet function to use, following the pywavelet convention

    Returns
    -------
    max_level : int
        The maximum scale
    """

    filter_len = get_filter_length(wt_name)

    max_level = int(np.floor(np.log2(length / (filter_len + 1))))
    max_level = min(int(np.floor(np.log2(length))), max_level)

    return max_level


def _decomposition_level(signal, filter_len, j2, warn=True):
    """
    Check maximum decomposition level
    """

    length = len(signal)
    max_level = int(np.floor(np.log2(length / (filter_len + 1))))
    max_level = min(int(np.floor(np.log2(length))), max_level)

    if j2 is not None:
        if j2 > max_level and warn is not False:
            warnings.warn(
                "Value of j2 is higher than the maximum allowed level. "
                f"Max level and j2 set to {max_level}", UserWarning)

        max_level = min(j2, max_level)

    return max_level


def filtering(approx, high_filter, low_filter):
    """
    """

    nj_temp = len(approx)

    # apply filters
    # note: 'direct' method MUST be used, since there are elements
    # that are np.inf inside `approx`
    high = convolve(approx, high_filter, mode='full', method='direct')
    low = convolve(approx, low_filter, mode='full', method='direct')

    # high[np.isnan(high)] = np.inf
    # low[np.isnan(low)] = np.inf

    # index of first good value
    fp = len(high_filter) - 1
    # index of last good value
    lp = nj_temp  # len(high_filter)

    # replace border with nan
    high[0:fp] = np.nan
    high[lp:] = np.nan
    low[0:fp] = np.nan
    low[lp:] = np.nan

    # centering and subsampling
    # nwt = len(high_filter) // 2
    # nl = len(high_filter)
    # detail_idx = np.arange(1, nj_temp + 1, 2)
    # approx_idx = np.arange(1, nj_temp, 2) + 1

    # x0 = 2
    x0Appro = len(high_filter)  # 2*self.nb_vanishing_moments

    # centering and subsampling
    detail_idx = np.arange(0, nj_temp, 2) + 1
    approx_idx = np.arange(0, nj_temp, 2) + x0Appro - 1

    detail = high[detail_idx]
    approx = low[approx_idx]

    return detail, approx


def _find_sans_voisin(scale, detail, sans_voisin, formalism):

    if scale == 1:
        sans_voisin = detail

    else:

        max_index = int(np.floor(len(sans_voisin) / 2))
        detail = detail[:max_index]

        # print(detail[:2])

        sans_voisin = np.stack([detail,
                                sans_voisin[0:2*max_index:2],
                                sans_voisin[1:2*max_index:2]],
                               axis=0)

        # print(sans_voisin[:, :2])

        if formalism == 'wavelet p-leader':
            sans_voisin = np.sum(sans_voisin, axis=0)
        else:
            sans_voisin = np.max(sans_voisin, axis=0)

    return sans_voisin


def _compute_leaders(detail, sans_voisin, scale, formalism, p_exp,
                     eta_p_srange=None, eta_p_weighted=None, size=3):
    """
    Compute wavelet leaders
    """

    detail = np.abs(detail)

    if formalism == 'wavelet p-leader':
        detail = np.power(2., scale)*fast_power(detail, p_exp)

    sans_voisin = _find_sans_voisin(scale, detail, sans_voisin, formalism)

    # print(sans_voisin[:2], detail[:2])

    len_sv = len(sans_voisin)

    if size == 1:
        leaders = sans_voisin[None, :]

    elif size == 3:
        leaders = np.stack([sans_voisin[0:len_sv-2],
                            sans_voisin[1:len_sv-1],
                            sans_voisin[2:len_sv]],
                           axis=0)

    if formalism == 'wavelet p-leader':
        # import ipdb; ipdb.set_trace()
        leaders = np.sum(leaders, axis=0)
        leaders = fast_power(np.power(2., -scale)*leaders, 1/p_exp)
    else:
        leaders = np.max(leaders, axis=0)

    return leaders, sans_voisin


def compute_leaders(wt_coefs, gamint, p_exp, eta_p_srange=None,
                    eta_p_weighted=None, size=3):
    # TODO: call from wavelet_analysis

    formalism = _check_formalism(p_exp)

    sans_voisin = None
    wt_leaders = MultiResolutionQuantity(formalism, gamint, p_exp=p_exp)

    max_level = wt_coefs.j2_eff()

    for scale in range(1, max_level + 1):

        detail = wt_coefs.values[scale]

        leaders, sans_voisin = _compute_leaders(detail, sans_voisin,
                                                scale, formalism, p_exp,
                                                size=size)

        # remove infinite values and store wavelet leaders
        # finite_idx_wl = np.logical_not(np.isinf(np.abs(leaders)))
        finite_idx_wl = np.logical_not(np.isnan(np.abs(leaders)))
        # leaders[~finite_idx_wl] = np.nan

        if np.sum(finite_idx_wl, axis=0).min() < 3:
            max_level = scale-1
            break

        wt_leaders.add_values(leaders, scale)

    # "effective" j2, used in linear regression
    j2_reg = max([s[1] for s in eta_p_srange]) if eta_p_srange is not None else None
    j2_eff = int(min(max_level, j2_reg) if j2_reg is not None else max_level)

    if formalism == 'wavelet p-leader':

        eta_p = _estimate_eta_p(wt_coefs, p_exp, eta_p_srange, eta_p_weighted)

        if eta_p.min() <= 0:
            warnings.warn(
                f"Minimum eta(p) = {eta_p.min()} <= 0, p-Leaders correction "
                "cannot be applied. A smaller value of p (or larger value of "
                "gamint) should be selected.")

    else:
        eta_p = None

    return wt_leaders, eta_p


def compute_leaders2(wt_coefs, gamint, p_exp, size=3, idx_reject=None):

    formalism = _check_formalism(p_exp)

    wt_leaders = MultiResolutionQuantity(formalism, gamint,
                                         n_sig=wt_coefs.n_sig, p_exp=p_exp,
                                         origin_mrq=wt_coefs)

    max_level = wt_coefs.j2_eff()

    pleader_p = {}

    for scale in range(1, max_level + 1):

        # coefs = 2 ** scale * fast_power(np.abs(wt_coefs.values[scale]), p_exp)
        coefs = fast_power(np.abs(wt_coefs.values[scale]), p_exp)

        # if (idx_reject is not None and idx_reject[scale].sum() > 0
        #         and scale >= j1 and scale <= j2_reg):

        #     idx = idx_reject[scale]

        #     # coefs[idx] = np.nan

        #     # print(scale_contrib_reject_count)
        #     print(idx.sum())

        scale_contribution = np.stack([
            # coefs[2:],
            # coefs[1:-1],
            # coefs[:-2]
            coefs[size-i:-(i-1) or None] for i in range(1, size+1)
        ], axis=0)

        if (idx_reject is not None
                and scale in idx_reject
                and idx_reject[scale].sum() > 0):

            idx = idx_reject[scale]
            # print(scale_contribution.shape, idx.shape, idx.squeeze().transpose().shape)
            scale_contribution[:, idx.squeeze().transpose()] = np.nan

        if scale == 1:

            leaders = np.sum(scale_contribution, axis=0)
            pleader_p[scale] = leaders
            # pleader_p[scale] = fast_power(np.power(2., -scale)*leaders, 1/p_exp)
            # print(pleader_p[scale].shape)
            continue

        # max_index = int(np.floor(len(coefs) / 2))

        # max_index = (pleader_p[scale-1].shape[0] - 3) // 2 * 2

        # print(pleader_p[scale-1][:-3:2].shape,
        #       pleader_p[scale-1][3::2].shape)

        lower_contribution = np.stack([
            pleader_p[scale-1][:-size:2],
            pleader_p[scale-1][size::2]
        ], axis=0)

        # assert scale_contribution.shape[1] == lower_contribution.shape[1],\
        #     print(scale_contribution.shape, lower_contribution.shape, scale)
        #     print(pleader_p[scale-1].shape, coefs.shape, max_index)

        # print(max_index, coefs.shape[0], pleader_p[scale-1].shape[0],
        #       scale_contribution[:, :max_index // 2].shape)

        max_index = lower_contribution.shape[1]

        # print(scale_contribution.shape, lower_contribution.shape)

        leaders = np.sum(np.r_[
            scale_contribution[:, :max_index],
            .5 * lower_contribution
        ], axis=0)
        pleader_p[scale] = leaders

        # if scale == 12:
        #     import matplotlib.pyplot as plt
        #     plt.plot(leaders.squeeze())
        #     plt.plot(scale_contribution.squeeze().transpose())
        #     plt.plot(lower_contribution.squeeze().transpose())
        #     plt.plot(scale_contribution[0])
        #     plt.plot(lower_contribution[1])
        #     plt.plot(lower_contribution[0])
        #     print(np.isnan(leaders).sum())

        #     print(leaders.shape, lower_contribution.shape, scale_contribution.shape)

        finite_idx_wl = np.logical_not(np.isnan(np.abs(leaders)))
        # leaders[~finite_idx_wl] = np.nan

        # if np.sum(finite_idx_wl, axis=0).min() < 3:
        #     max_level = scale-1
        #     break

    for scale in range(1, max_level + 1):

        leaders = fast_power(pleader_p[scale], 1/p_exp)
        # leaders = fast_power(2 ** 1-scale * pleader_p[scale], 1/p_exp)
        wt_leaders.add_values(leaders, scale)

    # "effective" j2, used in linear regression
    # j2_eff = int(min(max_level, j2_reg) if j2_reg is not None else max_level)

    if formalism == 'wavelet p-leader':

        working_coefs = deepcopy(wt_coefs)

        if idx_reject is not None:
            for scale in idx_reject:
                working_coefs.values[scale][1:-1][idx_reject[scale][0].squeeze().transpose()] = np.nan

        # wt_leaders, eta_p = _correct_leaders(working_coefs, wt_leaders, p_exp,
        #                                      j1, j2_eff, None, max_level)

    # if formalism == 'wavelet p-leader':

    #     eta_p = _estimate_eta_p(wt_coefs, p_exp, eta_p_srange, eta_p_weighted)

    #     if eta_p.min() <= 0:
    #         warnings.warn(
    #             f"Minimum eta(p) = {eta_p.min()} <= 0, p-Leaders correction "
    #             "cannot be applied. A smaller value of p (or larger value of "
    #             "gamint) should be selected.")

    #     wt_leaders.eta_p = eta_p

    return wt_leaders  # , eta_p


WaveletTransform = namedtuple('WaveletTransform', ['wt_coefs',
                                                   'wt_leaders',
                                                   'j2_eff'])
r"""Aggregates the output of wavelet analysis

Attributes
----------
wt_coefs : :class:`~pymultifracs.multiresquantity.MultiResolutionQuantity`
    Wavelet coefficients
wt_leaders : :class:`~pymultifracs.multiresquantity.MultiResolutionQuantity`
    Wavelet leaders, or p-leaders, depending on the value of ``p_exp`` passed
j2_eff : int
    Maximum scale effectively used during the computation of the coefficients
eta_p : float
    Estimated value of :math:`\eta_p`, before applying p-leader correction
"""


def _wavelet_coef_analysis(approx, max_level, high_filter, low_filter,
                           normalization, gamint, j2, wt_name):

    wt_coefs = MultiResolutionQuantity('wavelet coef', gamint, wt_name)
    wt_leaders = None

    for scale in range(1, max_level + 1):

        detail, approx = filtering(approx, high_filter, low_filter)

        # normalization
        detail = detail*2**(scale*(0.5-1/normalization))

        # fractional integration
        detail = detail*2.0**(gamint*scale)

        # remove infinite values and store wavelet coefficients
        # finite_idx_coef = np.logical_not(np.isinf(np.abs(detail)))
        finite_idx_coef = np.logical_not(np.isnan(np.abs(detail)))

        # print(np.sum(finite_idx_coef, axis=0).min())

        if np.sum(finite_idx_coef, axis=0).min() < 3:
            max_level = scale-1
            break

        # if 0 in np.sum(finite_idx_coef, axis=0):

        # detail[~finite_idx_coef] = np.nan
        wt_coefs.add_values(detail, scale)

    # "effective" j2, used in linear regression
    j2_eff = int(min(max_level, j2) if j2 is not None else max_level)

    return WaveletTransform(wt_leaders=wt_leaders,
                            wt_coefs=wt_coefs,
                            j2_eff=j2_eff)


<<<<<<< HEAD
def wavelet_analysis(signal, p_exp=None, wt_name='db3', j2=None,
                     gamint=0.0, normalization=1):
=======
def wavelet_analysis(signal, p_exp=None, wt_name='db3', eta_p_srange=None,
                     eta_p_weighted=None, j2=None, gamint=0.0, normalization=1,
                     weighted=None):
>>>>>>> f707405b
    """
    Compute wavelet coefficient and wavelet leaders.


    Parameters
    ----------
    signal : ndarray, shape (n_samples,) | (n_samples, n_realisations)
        Time series to analyze.

    p_exp : float | np.inf | None
        Determines the formalism to be used: None means only wavelet coefs
        will be computed, np.inf means wavelet leaders will also be computed,
        and an int sets the value of the p exponent implying a wavelet p-leader
        formalism.

    wt_name : str
        Name of the wavelet function to use, as defined in the pywavelet
        package [1]_. The default value of ``'db3'`` means Daubechies with 3
        vanishing moments.

    j1 : int
        Lower bound of the scale range on which to estimate :math:`\\eta_p` in
        p-leader correction.

    j2 : int | None
        Upper bound of the scale range for which wavelet coefficients
        will be computed. If None, it will automatically be set to the
        highest value possible.

    gamint : float
        Fractional integration coefficient :math:`\\gamma_{\\textrm{int}}`

    normalization : int
        Norm to use on the wavelet coefficients, see notes for more details.

    weighted : str | None
        Whether to perform weighted linear regression, used only when
        computing p-leaders for when estimating :math:`\\eta_p` in p-leader
        correction

    j2_reg: int
        Upper bound of the scale range on which to estimate :math:`\\eta_p' in p-leader correction

    Returns
    -------
    WaveletTransform
        Namedtuple containing the computed wavelet coefs, potential wavelet
        leaders, and the effective maximum scale used

    Notes
    -----
    When computing the wavelet coefficients, the values corrupted
    by border effects are set to infinity (np.inf).

    This makes it easier to compute the wavelet leaders, since
    corrupted values will also be infinite and can be removed.

    .. note:: Wavelet coefficients are usually L^1 normalized [2]_, which is
              achieved by setting ``normalization=1``.

    References
    ----------

    .. [1] https://pywavelets.readthedocs.io/en/latest/regression/wavelet.html

    .. [2] \
        http://perso-math.univ-mlv.fr/users/jaffard.stephane/pdf/Mandelbrot.pdf
        , page5
    """

    if len(signal.shape) == 1:
        signal = signal[:, None]

    # Initialize the filter
    wavelet = pywt.Wavelet(wt_name)
    # Investigate why -1
    high_filter = -1*np.array(wavelet.dec_hi)[:, None]
    low_filter = np.array(wavelet.dec_lo)[:, None]

    formalism = _check_formalism(p_exp)

    max_level = _decomposition_level(signal, len(high_filter), j2)
    approx = signal

    if formalism == 'wavelet coef':
        return _wavelet_coef_analysis(approx, max_level, high_filter,
                                      low_filter, normalization, gamint, j2,
                                      wt_name)

    # Initialize structures
    wt_coefs = MultiResolutionQuantity('wavelet coef', gamint, wt_name,
                                       n_sig=signal.shape[1])
    wt_leaders = MultiResolutionQuantity(formalism, gamint, wt_name,
                                         n_sig=signal.shape[1], p_exp=p_exp,
                                         origin_mrq=wt_coefs)

    sans_voisin = None

    for scale in range(1, max_level + 1):

        detail, approx = filtering(approx, high_filter, low_filter)

        # normalization
        detail = detail*2**(scale*(0.5-1/normalization))

        # fractional integration
        detail = detail*2.0**(gamint*scale)

        # finite_idx_coef = np.logical_not(np.isinf(np.abs(detail)))
        finite_idx_coef = np.logical_not(np.isnan(np.abs(detail)))

        if np.sum(finite_idx_coef, axis=0).min() < 3:
            max_level = scale-1
            break

        # if 0 in np.sum(finite_idx_coef, axis=0):
        #     max_level = scale-1
        #     break

        leaders, sans_voisin = _compute_leaders(detail, sans_voisin,
                                                scale, formalism, p_exp)

        # remove infinite values and store wavelet coefficients
        # detail[~finite_idx_coef] = np.nan
        wt_coefs.add_values(detail, scale)

        # remove infinite values and store wavelet leaders
        # finite_idx_wl = np.logical_not(np.isinf(np.abs(leaders)))
        finite_idx_wl = np.logical_not(np.isnan(np.abs(leaders)))
        # leaders[~finite_idx_wl] = np.nan

        if np.sum(finite_idx_wl, axis=0).min() < 3:
            max_level = scale-1
            break

        wt_leaders.add_values(leaders, scale)

    if max_level == 0:
        return WaveletTransform(None, None, max_level)

    # if formalism == 'wavelet p-leader':

    #     eta_p = _estimate_eta_p(wt_coefs, p_exp, eta_p_srange, eta_p_weighted)

    #     if eta_p.min() <= 0:
    #         warnings.warn(
    #             f"Minimum eta(p) = {eta_p.min()} <= 0, p-Leaders correction "
    #             "cannot be applied. A smaller value of p (or larger value of "
    #             "gamint) should be selected.")

    #     wt_leaders.eta_p = eta_p

    return WaveletTransform(wt_leaders=wt_leaders,
                            wt_coefs=wt_coefs,
                            j2_eff=max_level)


def compute_wse(wt_coefs, theta=0.5):

    wse_coef = MultiResolutionQuantity('weak scaling exponent', wt_coefs.gamint, wt_coefs.wt_name)

    for scale, dwt in wt_coefs.values.items():
        lower_scale = max(1,int(scale-scale**(theta))) # On définit une tranche d'échelle J/sqrt(J)
        # lower_scale = np.min(lower_scale,scale)  # On prend en compte où on dépasse le nombre d'échelle max
        # J2 = 1  # Dans les cas des leaders J2=1

        wse = np.zeros_like(dwt)  # On initialise le max à 0
        for k in range(dwt.shape[0]): # On calcule les coefficient l(J1,k)

            for j in range(scale,lower_scale-1,-1): # On parcourt les tranches d'échelle allant de J2 à J1
                packet_size = (scale-j)+1  # On prend des paquets de coefficients qui varie
                # packet_size = 1  # Pour calculer les leaders

                cwav = wt_coefs.values[j] # On stock tous les coefs en ondelettes
                nwav = cwav.shape[0]  # On compte le nombre de coefs

                left_bound = int(max(1, 2^(scale-j) * (k-packet_size)))-1 # On calcule la borne de gauche
                right_bound = int(min(nwav,2^(scale-j) * (k+packet_size)))-1 # On calcule la borne de droite

                if right_bound <= left_bound:
                    continue

                wse[k] = np.nanmax(np.r_[wse[k], np.nanmax(abs(cwav[left_bound:right_bound]), axis=0)], axis=0) # On détermine le WSE

        wse_coef.add_values(wse, scale)

    return wse_coef<|MERGE_RESOLUTION|>--- conflicted
+++ resolved
@@ -210,14 +210,14 @@
     return leaders, sans_voisin
 
 
-def compute_leaders(wt_coefs, gamint, p_exp, eta_p_srange=None,
-                    eta_p_weighted=None, size=3):
+def compute_leaders(wt_coefs, gamint, p_exp, size=3):
     # TODO: call from wavelet_analysis
 
     formalism = _check_formalism(p_exp)
 
     sans_voisin = None
-    wt_leaders = MultiResolutionQuantity(formalism, gamint, p_exp=p_exp)
+    wt_leaders = MultiResolutionQuantity(formalism, gamint, p_exp=p_exp,
+                                         origin_mrq=wt_coefs)
 
     max_level = wt_coefs.j2_eff()
 
@@ -240,24 +240,7 @@
 
         wt_leaders.add_values(leaders, scale)
 
-    # "effective" j2, used in linear regression
-    j2_reg = max([s[1] for s in eta_p_srange]) if eta_p_srange is not None else None
-    j2_eff = int(min(max_level, j2_reg) if j2_reg is not None else max_level)
-
-    if formalism == 'wavelet p-leader':
-
-        eta_p = _estimate_eta_p(wt_coefs, p_exp, eta_p_srange, eta_p_weighted)
-
-        if eta_p.min() <= 0:
-            warnings.warn(
-                f"Minimum eta(p) = {eta_p.min()} <= 0, p-Leaders correction "
-                "cannot be applied. A smaller value of p (or larger value of "
-                "gamint) should be selected.")
-
-    else:
-        eta_p = None
-
-    return wt_leaders, eta_p
+    return wt_leaders
 
 
 def compute_leaders2(wt_coefs, gamint, p_exp, size=3, idx_reject=None):
@@ -288,9 +271,6 @@
         #     print(idx.sum())
 
         scale_contribution = np.stack([
-            # coefs[2:],
-            # coefs[1:-1],
-            # coefs[:-2]
             coefs[size-i:-(i-1) or None] for i in range(1, size+1)
         ], axis=0)
 
@@ -299,7 +279,6 @@
                 and idx_reject[scale].sum() > 0):
 
             idx = idx_reject[scale]
-            # print(scale_contribution.shape, idx.shape, idx.squeeze().transpose().shape)
             scale_contribution[:, idx.squeeze().transpose()] = np.nan
 
         if scale == 1:
@@ -339,19 +318,7 @@
         ], axis=0)
         pleader_p[scale] = leaders
 
-        # if scale == 12:
-        #     import matplotlib.pyplot as plt
-        #     plt.plot(leaders.squeeze())
-        #     plt.plot(scale_contribution.squeeze().transpose())
-        #     plt.plot(lower_contribution.squeeze().transpose())
-        #     plt.plot(scale_contribution[0])
-        #     plt.plot(lower_contribution[1])
-        #     plt.plot(lower_contribution[0])
-        #     print(np.isnan(leaders).sum())
-
-        #     print(leaders.shape, lower_contribution.shape, scale_contribution.shape)
-
-        finite_idx_wl = np.logical_not(np.isnan(np.abs(leaders)))
+        # finite_idx_wl = np.logical_not(np.isnan(np.abs(leaders)))
         # leaders[~finite_idx_wl] = np.nan
 
         # if np.sum(finite_idx_wl, axis=0).min() < 3:
@@ -361,11 +328,7 @@
     for scale in range(1, max_level + 1):
 
         leaders = fast_power(pleader_p[scale], 1/p_exp)
-        # leaders = fast_power(2 ** 1-scale * pleader_p[scale], 1/p_exp)
         wt_leaders.add_values(leaders, scale)
-
-    # "effective" j2, used in linear regression
-    # j2_eff = int(min(max_level, j2_reg) if j2_reg is not None else max_level)
 
     if formalism == 'wavelet p-leader':
 
@@ -375,22 +338,7 @@
             for scale in idx_reject:
                 working_coefs.values[scale][1:-1][idx_reject[scale][0].squeeze().transpose()] = np.nan
 
-        # wt_leaders, eta_p = _correct_leaders(working_coefs, wt_leaders, p_exp,
-        #                                      j1, j2_eff, None, max_level)
-
-    # if formalism == 'wavelet p-leader':
-
-    #     eta_p = _estimate_eta_p(wt_coefs, p_exp, eta_p_srange, eta_p_weighted)
-
-    #     if eta_p.min() <= 0:
-    #         warnings.warn(
-    #             f"Minimum eta(p) = {eta_p.min()} <= 0, p-Leaders correction "
-    #             "cannot be applied. A smaller value of p (or larger value of "
-    #             "gamint) should be selected.")
-
-    #     wt_leaders.eta_p = eta_p
-
-    return wt_leaders  # , eta_p
+    return wt_leaders
 
 
 WaveletTransform = namedtuple('WaveletTransform', ['wt_coefs',
@@ -450,14 +398,8 @@
                             j2_eff=j2_eff)
 
 
-<<<<<<< HEAD
 def wavelet_analysis(signal, p_exp=None, wt_name='db3', j2=None,
                      gamint=0.0, normalization=1):
-=======
-def wavelet_analysis(signal, p_exp=None, wt_name='db3', eta_p_srange=None,
-                     eta_p_weighted=None, j2=None, gamint=0.0, normalization=1,
-                     weighted=None):
->>>>>>> f707405b
     """
     Compute wavelet coefficient and wavelet leaders.
 
@@ -598,18 +540,6 @@
     if max_level == 0:
         return WaveletTransform(None, None, max_level)
 
-    # if formalism == 'wavelet p-leader':
-
-    #     eta_p = _estimate_eta_p(wt_coefs, p_exp, eta_p_srange, eta_p_weighted)
-
-    #     if eta_p.min() <= 0:
-    #         warnings.warn(
-    #             f"Minimum eta(p) = {eta_p.min()} <= 0, p-Leaders correction "
-    #             "cannot be applied. A smaller value of p (or larger value of "
-    #             "gamint) should be selected.")
-
-    #     wt_leaders.eta_p = eta_p
-
     return WaveletTransform(wt_leaders=wt_leaders,
                             wt_coefs=wt_coefs,
                             j2_eff=max_level)
